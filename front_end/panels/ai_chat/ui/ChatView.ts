--- conflicted
+++ resolved
@@ -630,11 +630,11 @@
     // Store input disabled state and placeholder
     this.#isInputDisabled = data.isInputDisabled || false;
     this.#inputPlaceholder = data.inputPlaceholder || 'Ask AI Assistant...';
-
     
     // Store OAuth login state
     this.#showOAuthLogin = data.showOAuthLogin || false;
     this.#onOAuthLogin = data.onOAuthLogin;
+
     
     // Log the input state changes
     if (wasInputDisabled !== this.#isInputDisabled) {
@@ -1421,7 +1421,42 @@
     }
   }
 
-<<<<<<< HEAD
+  // OAuth login handlers
+  #handleOAuthLogin(): void {
+    if (this.#onOAuthLogin) {
+      this.#onOAuthLogin();
+    }
+  }
+
+  #handleOpenAISetup(event: Event): void {
+    event.preventDefault();
+    
+    // Set the provider to OpenAI in localStorage
+    localStorage.setItem('ai_chat_provider', 'openai');
+    
+    // Navigate to OpenAI API keys page in current window
+    window.location.href = 'https://platform.openai.com/settings/organization/api-keys';
+    
+    // Also dispatch an event to open settings dialog
+    this.dispatchEvent(new CustomEvent('manual-setup-requested', {
+      bubbles: true,
+      detail: { 
+        action: 'open-settings',
+        provider: 'openai'
+      }
+    }));
+  }
+
+  #handleManualSetup(event: Event): void {
+    event.preventDefault();
+    // This will trigger opening the settings dialog
+    // We can dispatch a custom event that AIChatPanel can listen for
+    this.dispatchEvent(new CustomEvent('manual-setup-requested', {
+      bubbles: true,
+      detail: { action: 'open-settings' }
+    }));
+  }
+
   // Helper methods for searchable model selector
   #getSelectedModelLabel(): string {
     const selectedOption = this.#modelOptions?.find(option => option.value === this.#selectedModel);
@@ -1538,42 +1573,6 @@
     this.#modelSearchQuery = '';
     this.#dropdownPosition = 'below'; // Reset position
     void ComponentHelpers.ScheduledRender.scheduleRender(this, this.#boundRender);
-=======
-  // OAuth login handlers
-  #handleOAuthLogin(): void {
-    if (this.#onOAuthLogin) {
-      this.#onOAuthLogin();
-    }
-  }
-
-  #handleOpenAISetup(event: Event): void {
-    event.preventDefault();
-    
-    // Set the provider to OpenAI in localStorage
-    localStorage.setItem('ai_chat_provider', 'openai');
-    
-    // Navigate to OpenAI API keys page in current window
-    window.location.href = 'https://platform.openai.com/settings/organization/api-keys';
-    
-    // Also dispatch an event to open settings dialog
-    this.dispatchEvent(new CustomEvent('manual-setup-requested', {
-      bubbles: true,
-      detail: { 
-        action: 'open-settings',
-        provider: 'openai'
-      }
-    }));
-  }
-
-  #handleManualSetup(event: Event): void {
-    event.preventDefault();
-    // This will trigger opening the settings dialog
-    // We can dispatch a custom event that AIChatPanel can listen for
-    this.dispatchEvent(new CustomEvent('manual-setup-requested', {
-      bubbles: true,
-      detail: { action: 'open-settings' }
-    }));
->>>>>>> 05e5a471
   }
 
   // Add this new method for copying text to clipboard
