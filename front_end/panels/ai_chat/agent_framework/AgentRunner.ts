--- conflicted
+++ resolved
@@ -194,7 +194,7 @@
     defaultCreateErrorResult: AgentRunnerHooks['createErrorResult'],
     llmToolArgs?: ConfigurableAgentArgs, // Specific args if triggered by LLM tool call
     parentSession?: AgentSession // For natural nesting
-  ): Promise<ConfigurableAgentResult & { agentSession: AgentSession }> {
+  ): Promise<ConfigurableAgentResult> {
     const targetAgentName = handoffConfig.targetAgentName;
     const targetAgentTool = ToolRegistry.getRegisteredTool(targetAgentName);
 
@@ -287,22 +287,10 @@
         targetRunnerConfig, // Pass the constructed config
         targetRunnerHooks,  // Pass the constructed hooks
         targetAgentTool, // Target agent is now the executing agent
-<<<<<<< HEAD
         undefined // No tracing context for handoff (would need to be passed through)
-=======
-        parentSession // Pass parent session for natural nesting
->>>>>>> 4cfb2f75
     );
 
-    // Extract the result and session
-    const { agentSession: childSession, ...actualResult } = handoffResult;
-
-    // Add child session to parent's nested sessions (natural nesting)
-    if (parentSession) {
-      parentSession.nestedSessions.push(childSession);
-    }
-
-    logger.info(`Handoff target agent ${targetAgentTool.name} finished. Result success: ${actualResult.success}`);
+    logger.info('Handoff target agent ${targetAgentTool.name} finished. Result success: ${handoffResult.success}');
 
     // Check if the target agent is configured to *include* intermediate steps
     if (targetAgentTool instanceof ConfigurableAgentTool && targetAgentTool.config.includeIntermediateStepsOnReturn === true) {
@@ -310,23 +298,21 @@
       logger.info(`Including intermediateSteps from ${targetAgentTool.name} based on its config.`);
       const combinedIntermediateSteps = [
           ...currentMessages, // History *before* the recursive call
-          ...(actualResult.intermediateSteps || []) // History *from* the recursive call (should exist if flag is true)
+          ...(handoffResult.intermediateSteps || []) // History *from* the recursive call (should exist if flag is true)
       ];
       // Return the result from the target agent, but with combined history
       return {
-          ...actualResult,
+          ...handoffResult,
           intermediateSteps: combinedIntermediateSteps,
-          terminationReason: actualResult.terminationReason || 'handed_off',
-          agentSession: childSession
+          terminationReason: handoffResult.terminationReason || 'handed_off'
       };
     }
     // Otherwise (default), omit the target's intermediate steps
     logger.info(`Omitting intermediateSteps from ${targetAgentTool.name} based on its config (default or flag set to false).`);
     // Return result from target, ensuring intermediateSteps are omitted
     const finalResult = {
-      ...actualResult,
-      terminationReason: actualResult.terminationReason || 'handed_off',
-      agentSession: childSession
+      ...handoffResult,
+      terminationReason: handoffResult.terminationReason || 'handed_off'
     };
     // Explicitly delete intermediateSteps if they somehow exist on actualResult (shouldn't due to target config)
     delete finalResult.intermediateSteps;
@@ -340,13 +326,8 @@
     config: AgentRunnerConfig,
     hooks: AgentRunnerHooks,
     executingAgent: ConfigurableAgentTool | null,
-<<<<<<< HEAD
     tracingContext?: any
   ): Promise<ConfigurableAgentResult> {
-=======
-    parentSession?: AgentSession // For natural nesting
-  ): Promise<ConfigurableAgentResult & { agentSession: AgentSession }> {
->>>>>>> 4cfb2f75
     const agentName = executingAgent?.name || 'Unknown';
     
     logger.info('Starting execution loop for agent: ${agentName}');
@@ -362,7 +343,7 @@
       agentDisplayName: executingAgent?.config?.ui?.displayName || agentName,
       agentDescription: executingAgent?.config?.description,
       sessionId: crypto.randomUUID(),
-      parentSessionId: parentSession?.sessionId,
+      parentSessionId: undefined, // No parent session for top-level agent
       status: 'running',
       startTime: new Date(),
       messages: [],
@@ -465,52 +446,6 @@
       let generationId: string | undefined; // Declare in iteration scope for tool call access
 
       try {
-<<<<<<< HEAD
-        logger.info('${agentName} Calling LLM with ${messages.length} messages');
-        
-        // Create generation observation for LLM call using passed context
-        let generationId: string | undefined;
-        const generationStartTime = new Date();
-
-        // Try to get tracing context from getCurrentTracingContext if not passed explicitly
-        const effectiveTracingContext = tracingContext || getCurrentTracingContext();
-        
-        if (effectiveTracingContext?.traceId) {
-          const tracingProvider = createTracingProvider();
-          generationId = `gen-agent-runner-${Date.now()}-${Math.random().toString(36).substring(2, 9)}`;
-          
-          try {
-            await tracingProvider.createObservation({
-              id: generationId,
-              name: `LLM Generation (AgentRunner): ${agentName}`,
-              type: 'generation',
-              startTime: generationStartTime,
-              parentObservationId: effectiveTracingContext.parentObservationId,
-              model: modelName,
-              modelParameters: {
-                temperature: temperature ?? 0,
-                provider: AIChatPanel.getProviderForModel(modelName)
-              },
-              input: {
-                systemPrompt: currentSystemPrompt,
-                messages: messages.length,
-                tools: toolSchemas.length,
-                agentName,
-                iteration
-              },
-              metadata: {
-                executingAgent: agentName,
-                iteration,
-                phase: 'llm_call',
-                source: 'AgentRunner'
-              }
-            }, effectiveTracingContext.traceId);
-          } catch (tracingError) {
-            logger.warn('Failed to create generation observation:', tracingError);
-          }
-        }
-        
-=======
         logger.info(`${agentName} Calling LLM with ${messages.length} messages`);
 
         // Get enhanced tracing context for AgentRunner LLM generation
@@ -567,7 +502,11 @@
           logger.info(`${agentName} Created AgentRunner LLM generation trace: ${generationId}`);
         }
 
->>>>>>> 4cfb2f75
+        logger.info('${agentName} Calling LLM with ${messages.length} messages');
+
+        // Try to get tracing context from getCurrentTracingContext if not passed explicitly
+        const effectiveTracingContext = tracingContext || getCurrentTracingContext();
+        
         const llm = LLMClient.getInstance();
         const provider = AIChatPanel.getProviderForModel(modelName);
         const llmMessages = AgentRunner.convertToLLMMessages(messages);
@@ -580,7 +519,42 @@
           tools: toolSchemas,
           temperature: temperature ?? 0,
         });
-<<<<<<< HEAD
+
+        // Complete the generation observation
+        if (generationId && tracingContext?.traceId) {
+          // Extract token usage from rawResponse if available
+          const rawUsage = llmResponse.rawResponse?.usage;
+          const usage = rawUsage ? {
+            promptTokens: rawUsage.prompt_tokens || rawUsage.input_tokens || 0,
+            completionTokens: rawUsage.completion_tokens || rawUsage.output_tokens || 0,
+            totalTokens: rawUsage.total_tokens || 0
+          } : undefined;
+
+          await tracingProvider.updateObservation(generationId, {
+            endTime: new Date(),
+            output: {
+              type: 'llm_response',
+              hasToolCalls: llmResponse.reasoning?.summary ? true : false,
+              responseLength: JSON.stringify(llmResponse).length
+            },
+            ...(usage && { usage }),
+            metadata: {
+              executionLevel: 'agentrunner',
+              source: 'AgentRunner',
+              agentName,
+              iteration: iteration + 1,
+              phase: 'completed',
+              duration: Date.now() - generationStartTime.getTime()
+            }
+          });
+
+          console.log(`[HIERARCHICAL_TRACING] AgentRunner: Completed LLM generation:`, {
+            generationId,
+            agentName,
+            iteration: iteration + 1,
+            duration: Date.now() - generationStartTime.getTime()
+          });
+        }
         
         // Update generation observation with output
         if (generationId && effectiveTracingContext?.traceId) {
@@ -599,43 +573,6 @@
           } catch (tracingError) {
             logger.warn('Failed to update generation observation:', tracingError);
           }
-=======
-
-        // Complete the generation observation
-        if (generationId && tracingContext?.traceId) {
-          // Extract token usage from rawResponse if available
-          const rawUsage = llmResponse.rawResponse?.usage;
-          const usage = rawUsage ? {
-            promptTokens: rawUsage.prompt_tokens || rawUsage.input_tokens || 0,
-            completionTokens: rawUsage.completion_tokens || rawUsage.output_tokens || 0,
-            totalTokens: rawUsage.total_tokens || 0
-          } : undefined;
-
-          await tracingProvider.updateObservation(generationId, {
-            endTime: new Date(),
-            output: {
-              type: 'llm_response',
-              hasToolCalls: llmResponse.reasoning?.summary ? true : false,
-              responseLength: JSON.stringify(llmResponse).length
-            },
-            ...(usage && { usage }),
-            metadata: {
-              executionLevel: 'agentrunner',
-              source: 'AgentRunner',
-              agentName,
-              iteration: iteration + 1,
-              phase: 'completed',
-              duration: Date.now() - generationStartTime.getTime()
-            }
-          });
-
-          console.log(`[HIERARCHICAL_TRACING] AgentRunner: Completed LLM generation:`, {
-            generationId,
-            agentName,
-            iteration: iteration + 1,
-            duration: Date.now() - generationStartTime.getTime()
-          });
->>>>>>> 4cfb2f75
         }
       } catch (error: any) {
         logger.error(`${agentName} LLM call failed:`, error);
@@ -1120,7 +1057,7 @@
             const { agentSession: childSession, ...actualResult } = handoffResult;
 
             // Add child session to current session's nested sessions (natural nesting)
-            if (this.currentSession) {
+            if (this.currentSession && childSession) {
               this.currentSession.nestedSessions.push(childSession);
             }
 
