--- conflicted
+++ resolved
@@ -13,12 +13,8 @@
 import { createLogger } from './Logger.js';
 import type { AgentState } from './State.js';
 import type { Runnable } from './Types.js';
-<<<<<<< HEAD
+import { AgentErrorHandler } from './AgentErrorHandler.js';
 import { createTracingProvider, withTracingContext, getCurrentTracingContext } from '../tracing/TracingConfig.js';
-=======
-import { AgentErrorHandler } from './AgentErrorHandler.js';
-import { createTracingProvider, withTracingContext } from '../tracing/TracingConfig.js';
->>>>>>> 4cfb2f75
 import type { TracingProvider } from '../tracing/TracingProvider.js';
 
 const logger = createLogger('AgentNodes');
@@ -521,9 +517,6 @@
           toolName 
         });
         
-<<<<<<< HEAD
-        const result = await withTracingContext(tracingContext, async () => {
-=======
         console.log(`[TOOL EXECUTION PATH 1] ToolExecutorNode about to execute tool: ${toolName}`);
         
         // Create enhanced tracing context for ConfigurableAgentTool execution
@@ -551,9 +544,9 @@
               
         const result = await withTracingContext(executionContext, async () => {
           console.log(`[TOOL EXECUTION PATH 1] Inside withTracingContext for tool: ${toolName}`);
->>>>>>> 4cfb2f75
           return await selectedTool.execute(toolArgs as any);
         });
+        console.log(`[TOOL EXECUTION PATH 1] ToolExecutorNode completed tool: ${toolName}`);
 
         // Check if result contains agentSession (ConfigurableAgentTool result)
         if (selectedTool instanceof ConfigurableAgentTool && result && typeof result === 'object' && 'agentSession' in result) {
