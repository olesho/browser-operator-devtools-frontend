--- conflicted
+++ resolved
@@ -425,17 +425,9 @@
         }
       }, traceId);
 
-<<<<<<< HEAD
       // Wait a moment for all async tracing operations to complete
       await new Promise(resolve => setTimeout(resolve, 100));
 
-      // Finalize trace with the final output
-      await this.#tracingProvider.finalizeTrace(
-        traceId,
-        finalMessage,
-        { status: 'success' }
-      );
-=======
       // Only finalize trace if we created a new one (not using existing evaluation trace)
       if (!existingContext) {
         await this.#tracingProvider.finalizeTrace(
@@ -444,7 +436,6 @@
           { status: 'success' }
         );
       }
->>>>>>> 05e5a471
 
       // Return the most recent message (could be final answer, tool call, or error)
       return finalMessage;
